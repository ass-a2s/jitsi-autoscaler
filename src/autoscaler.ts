--- conflicted
+++ resolved
@@ -9,35 +9,29 @@
     jibriGroupList: Array<string>;
     jibriMinDesired: number;
     jibriMaxDesired: number;
-<<<<<<< HEAD
     jibriScaleUpQuanity?: number;
     jibriScaleDownQuanity?: number;
-=======
     jibriScaleUpThreshold: number;
     jibriScaleDownThreshold: number;
     jibriScalePeriod: number;
     jibriScaleUpPeriodsCount: number;
     jibriScaleDownPeriodsCount: number;
->>>>>>> c6d70eef
 }
 
 export default class AutoscaleProcessor {
     private jibriTracker: JibriTracker;
     private jibriMinDesired: number;
     private jibriMaxDesired: number;
-<<<<<<< HEAD
     private jibriScaleUpQuanity = 1;
     private jibriScaleDownQuanity = 1;
     private jibriGroupList: Array<string>;
     private cloudManager: CloudManager;
-=======
     private jibriScaleUpThreshold: number;
     private jibriScaleDownThreshold: number;
     private jibriGroupList: Array<string>;
     private jibriScalePeriod: number;
     private jibriScaleUpPeriodsCount: number;
     private jibriScaleDownPeriodsCount: number;
->>>>>>> c6d70eef
 
     constructor(options: AutoscaleProcessorOptions) {
         this.jibriTracker = options.jibriTracker;
@@ -69,11 +63,8 @@
     async processAutoscalingByGroup(group: string): Promise<boolean> {
         const currentInventory = await this.jibriTracker.getCurrent(group);
         const count = currentInventory.length;
-<<<<<<< HEAD
         let idleCount = 0;
         let region = '';
-=======
->>>>>>> c6d70eef
 
         //TODO get both inventories from one redis call
         const metricInventoryScaleUp = await this.jibriTracker.getMetricPeriods(
@@ -90,7 +81,6 @@
         let computedMetricScaleUp = 0;
         let computedMetricScaleDown = 0;
 
-<<<<<<< HEAD
         currentInventory.forEach((item) => {
             // @TODO: make this prettier, pull region from group definition in config
             if (item.metadata && item.metadata.region) {
@@ -99,26 +89,21 @@
             if (item.status.busyStatus == JibriStatusState.Idle) {
                 idleCount += 1;
             }
-=======
         metricInventoryScaleUp.forEach((item) => {
             computedMetricScaleUp += item.value;
->>>>>>> c6d70eef
         });
         computedMetricScaleUp = computedMetricScaleUp / this.jibriScaleUpPeriodsCount;
 
-<<<<<<< HEAD
         if (idleCount < maxDesired || count < minDesired) {
             // scale up here
             // TODO: scale up quantity by group
             logger.info('Group should scale up, idle count not high enough', { group, idleCount, minDesired });
             this.cloudManager.scaleUp(group, region, this.jibriScaleUpQuanity);
         }
-=======
         metricInventoryScaleDown.forEach((item) => {
             computedMetricScaleDown += item.value;
         });
         computedMetricScaleDown = computedMetricScaleDown / this.jibriScaleDownPeriodsCount;
->>>>>>> c6d70eef
 
         logger.info('===== Evaluating scale computed metrics....');
 
@@ -134,12 +119,10 @@
             });
         } else if (count > this.jibriMinDesired && computedMetricScaleDown > this.jibriScaleDownThreshold) {
             // scale down here
-<<<<<<< HEAD
             logger.info('Should scale down here, idle count too high', { group, idleCount, maxDesired })
             // TODO: select instances to be scaled down
             const scaleDownInstances: InstanceDetails[] = [];
             this.cloudManager.scaleDown(group, region, scaleDownInstances);
-=======
             logger.info('Should scale down here, idle count too high', {
                 group,
                 computedMetricScaleDown,
@@ -152,7 +135,6 @@
                 computedMetricScaleDown,
                 count,
             });
->>>>>>> c6d70eef
         }
 
         return true;
